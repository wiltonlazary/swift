//===----------------------------------------------------------------------===//
//
// This source file is part of the Swift.org open source project
//
// Copyright (c) 2014 - 2016 Apple Inc. and the Swift project authors
// Licensed under Apache License v2.0 with Runtime Library Exception
//
// See http://swift.org/LICENSE.txt for license information
// See http://swift.org/CONTRIBUTORS.txt for the list of Swift project authors
//
//===----------------------------------------------------------------------===//

import SwiftShims

// Definitions that make elements of Builtin usable in real code
// without gobs of boilerplate.

/// An initialized raw pointer to use as a NULL value.
@_transparent
internal var _nilRawPointer: Builtin.RawPointer {
  let zero: Int8 = 0
  return Builtin.inttoptr_Int8(zero._value)
}

/// Returns the contiguous memory footprint of `T`.
///
/// Does not include any dynamically-allocated or "remote" storage.
/// In particular, `sizeof(X.self)`, when `X` is a class type, is the
/// same regardless of how many stored properties `X` has.
@_transparent
@warn_unused_result
public func sizeof<T>(_:T.Type) -> Int {
  return Int(Builtin.sizeof(T.self))
}

/// Returns the contiguous memory footprint of  `T`.
///
/// Does not include any dynamically-allocated or "remote" storage.
/// In particular, `sizeof(a)`, when `a` is a class instance, is the
/// same regardless of how many stored properties `a` has.
@_transparent
@warn_unused_result
public func sizeofValue<T>(_:T) -> Int {
  return sizeof(T.self)
}

/// Returns the minimum memory alignment of `T`.
@_transparent
@warn_unused_result
public func alignof<T>(_:T.Type) -> Int {
  return Int(Builtin.alignof(T.self))
}

/// Returns the minimum memory alignment of `T`.
@_transparent
@warn_unused_result
public func alignofValue<T>(_:T) -> Int {
  return alignof(T.self)
}

/// Returns the least possible interval between distinct instances of
/// `T` in memory.  The result is always positive.
@_transparent
@warn_unused_result
public func strideof<T>(_:T.Type) -> Int {
  return Int(Builtin.strideof_nonzero(T.self))
}

/// Returns the least possible interval between distinct instances of
/// `T` in memory.  The result is always positive.
@_transparent
@warn_unused_result
public func strideofValue<T>(_:T) -> Int {
  return strideof(T.self)
}

@warn_unused_result
func _roundUpToAlignment(offset: Int, _ alignment: Int) -> Int {
  _sanityCheck(offset >= 0)
  _sanityCheck(alignment > 0)
  _sanityCheck(_isPowerOf2(alignment))
  // Note, given that offset is >= 0, and alignment > 0, we don't
  // need to underflow check the -1, as it can never underflow.
  let x = (offset + alignment &- 1)
  // Note, as alignment is a power of 2, we'll use masking to efficiently
  // get the aligned value
  return x & ~(alignment &- 1)
}

/// Returns a tri-state of 0 = no, 1 = yes, 2 = maybe.
@_transparent
@warn_unused_result
public // @testable
func _canBeClass<T>(_: T.Type) -> Int8 {
  return Int8(Builtin.canBeClass(T.self))
}

/// Returns the bits of `x`, interpreted as having type `U`.
///
/// - Warning: Breaks the guarantees of Swift's type system; use
///   with extreme care.  There's almost always a better way to do
///   anything.
///
@_transparent
@warn_unused_result
public func unsafeBitCast<T, U>(x: T, _: U.Type) -> U {
  _require(sizeof(T.self) == sizeof(U.self),
    "can't unsafeBitCast between types of different sizes")
  return Builtin.reinterpretCast(x)
}

/// `unsafeBitCast` something to `AnyObject`.
@_transparent
@warn_unused_result
public func _reinterpretCastToAnyObject<T>(x: T) -> AnyObject {
  return unsafeBitCast(x, AnyObject.self)
}

@_transparent
@warn_unused_result
func ==(lhs: Builtin.NativeObject, rhs: Builtin.NativeObject) -> Bool {
  return unsafeBitCast(lhs, Int.self) == unsafeBitCast(rhs, Int.self)
}

@_transparent
@warn_unused_result
func !=(lhs: Builtin.NativeObject, rhs: Builtin.NativeObject) -> Bool {
  return !(lhs == rhs)
}

@_transparent
@warn_unused_result
func ==(lhs: Builtin.RawPointer, rhs: Builtin.RawPointer) -> Bool {
  return unsafeBitCast(lhs, Int.self) == unsafeBitCast(rhs, Int.self)
}

@_transparent
@warn_unused_result
func !=(lhs: Builtin.RawPointer, rhs: Builtin.RawPointer) -> Bool {
  return !(lhs == rhs)
}

/// Return `true` iff `t0` is identical to `t1`; i.e. if they are both
/// `nil` or they both represent the same type.
@warn_unused_result
public func == (t0: Any.Type?, t1: Any.Type?) -> Bool {
  return unsafeBitCast(t0, Int.self) == unsafeBitCast(t1, Int.self)
}

/// Return `false` iff `t0` is identical to `t1`; i.e. if they are both
/// `nil` or they both represent the same type.
@warn_unused_result
public func != (t0: Any.Type?, t1: Any.Type?) -> Bool {
  return !(t0 == t1)
}


/// Tell the optimizer that this code is unreachable if condition is
/// known at compile-time to be true.  If condition is false, or true
/// but not a compile-time constant, this call has no effect.
@_transparent
internal func _unreachable(condition: Bool = true) {
  if condition {
    // FIXME: use a parameterized version of Builtin.unreachable when
    // <rdar://problem/16806232> is closed.
    Builtin.unreachable()
  }
}

/// Tell the optimizer that this code is unreachable if this builtin is
/// reachable after constant folding build configuration builtins.
@_transparent @noreturn internal
func _conditionallyUnreachable() {
  Builtin.conditionallyUnreachable()
}

@warn_unused_result
@_silgen_name("swift_isClassOrObjCExistentialType")
func _swift_isClassOrObjCExistentialType<T>(x: T.Type) -> Bool

/// Returns `true` iff `T` is a class type or an `@objc` existential such as
/// `AnyObject`.
@inline(__always)
@warn_unused_result
internal func _isClassOrObjCExistential<T>(x: T.Type) -> Bool {
  let tmp = _canBeClass(x)

  // Is not a class.
  if tmp == 0 {
    return false
  // Is a class.
  } else if tmp == 1 {
    return true
  }

  // Maybe a class.
  return _swift_isClassOrObjCExistentialType(x)
}

/// Returns an `UnsafePointer` to the storage used for `object`.  There's
/// not much you can do with this other than use it to identify the
/// object.
@_transparent
@warn_unused_result
public func unsafeAddressOf(object: AnyObject) -> UnsafePointer<Void> {
  return UnsafePointer(Builtin.bridgeToRawPointer(object))
}

/// Converts a reference of type `T` to a reference of type `U` after
/// unwrapping one level of Optional.
///
/// Unwrapped `T` and `U` must be convertible to AnyObject. They may
/// be either a class or a class protocol. Either T, U, or both may be
/// optional references.
@_transparent
@warn_unused_result
public func _unsafeReferenceCast<T, U>(x: T, _: U.Type) -> U {
  return Builtin.castReference(x)
}

/// - returns: `x as T`.
///
/// - Requires: `x is T`.  In particular, in -O builds, no test is
///   performed to ensure that `x` actually has dynamic type `T`.
///
/// - Warning: Trades safety for performance.  Use `unsafeDowncast`
///   only when `x as T` has proven to be a performance problem and you
///   are confident that, always, `x is T`.  It is better than an
///   `unsafeBitCast` because it's more restrictive, and because
///   checking is still performed in debug builds.
@_transparent
@warn_unused_result
public func unsafeDowncast<T : AnyObject>(x: AnyObject) -> T {
  _stdlibAssert(x is T, "invalid unsafeDowncast")
  return Builtin.castReference(x)
}

@inline(__always)
@warn_unused_result
public func _getUnsafePointerToStoredProperties(x: AnyObject)
  -> UnsafeMutablePointer<UInt8> {
  let storedPropertyOffset = _roundUpToAlignment(
    sizeof(_HeapObject.self), alignof(Optional<AnyObject>.self))
  return UnsafeMutablePointer<UInt8>(Builtin.bridgeToRawPointer(x)) +
    storedPropertyOffset
}

//===----------------------------------------------------------------------===//
// Branch hints
//===----------------------------------------------------------------------===//

// Use @_semantics to indicate that the optimizer recognizes the
// semantics of these function calls. This won't be necessary with
// mandatory generic inlining.

@_transparent
@_semantics("branchhint")
@warn_unused_result
internal func _branchHint<C : Boolean>(actual: C, _ expected: Bool)
  -> Bool {
  return Bool(Builtin.int_expect_Int1(actual.boolValue._value, expected._value))
}

/// Optimizer hint that `x` is expected to be `true`.
@_transparent
@_semantics("fastpath")
@warn_unused_result
public func _fastPath<C: Boolean>(x: C) -> Bool {
  return _branchHint(x.boolValue, true)
}

/// Optimizer hint that `x` is expected to be `false`.
@_transparent
@_semantics("slowpath")
@warn_unused_result
public func _slowPath<C : Boolean>(x: C) -> Bool {
  return _branchHint(x.boolValue, false)
}

//===--- Runtime shim wrappers --------------------------------------------===//

/// Returns `true` iff the class indicated by `theClass` uses native
/// Swift reference counting.
@inline(__always)
@warn_unused_result
internal func _usesNativeSwiftReferenceCounting(theClass: AnyClass) -> Bool {
#if _runtime(_ObjC)
  return swift_objc_class_usesNativeSwiftReferenceCounting(
    unsafeAddressOf(theClass)
  )
#else
  return true
#endif
}

@warn_unused_result
@_silgen_name("swift_class_getInstanceExtents")
func swift_class_getInstanceExtents(theClass: AnyClass)
  -> (negative: UInt, positive: UInt)

@warn_unused_result
@_silgen_name("swift_objc_class_unknownGetInstanceExtents")
func swift_objc_class_unknownGetInstanceExtents(theClass: AnyClass)
  -> (negative: UInt, positive: UInt)

/// - Returns: 
@inline(__always)
@warn_unused_result
internal func _class_getInstancePositiveExtentSize(theClass: AnyClass) -> Int {
#if _runtime(_ObjC)
  return Int(swift_objc_class_unknownGetInstanceExtents(theClass).positive)
#else
  return Int(swift_class_getInstanceExtents(theClass).positive)
#endif
}

//===--- Builtin.BridgeObject ---------------------------------------------===//

#if arch(i386) || arch(arm)
internal var _objectPointerSpareBits: UInt {
    @inline(__always) get { return 0x0000_0003 }
}
internal var _objectPointerIsObjCBit: UInt {
    @inline(__always) get { return 0x0000_0002 }
}
internal var _objectPointerLowSpareBitShift: UInt {
    @inline(__always) get { return 0 }
}
internal var _objCTaggedPointerBits: UInt {
  @inline(__always) get { return 0 }
}
#elseif arch(x86_64)
internal var _objectPointerSpareBits: UInt {
  @inline(__always) get { return 0x7F00_0000_0000_0006 }
}
internal var _objectPointerIsObjCBit: UInt {
  @inline(__always) get { return 0x4000_0000_0000_0000 }
}
internal var _objectPointerLowSpareBitShift: UInt {
  @inline(__always) get { return 1 }
}
internal var _objCTaggedPointerBits: UInt {
  @inline(__always) get { return 0x8000_0000_0000_0001 }
}
#elseif arch(arm64)
internal var _objectPointerSpareBits: UInt {
  @inline(__always) get { return 0x7F00_0000_0000_0007 }
}
internal var _objectPointerIsObjCBit: UInt {
  @inline(__always) get { return 0x4000_0000_0000_0000 }
}
internal var _objectPointerLowSpareBitShift: UInt {
    @inline(__always) get { return 0 }
}
internal var _objCTaggedPointerBits: UInt {
    @inline(__always) get { return 0x8000_0000_0000_0000 }
}
#endif

/// Extract the raw bits of `x`.
@inline(__always)
@warn_unused_result
internal func _bitPattern(x: Builtin.BridgeObject) -> UInt {
  return UInt(Builtin.castBitPatternFromBridgeObject(x))
}

/// Extract the raw spare bits of `x`.
@inline(__always)
@warn_unused_result
internal func _nonPointerBits(x: Builtin.BridgeObject) -> UInt {
  return _bitPattern(x) & _objectPointerSpareBits
}

@inline(__always)
@warn_unused_result
internal func _isObjCTaggedPointer(x: AnyObject) -> Bool {
  return (Builtin.reinterpretCast(x) & _objCTaggedPointerBits) != 0
}

/// Create a `BridgeObject` around the given `nativeObject` with the
/// given spare bits.
///
/// Reference counting and other operations on this
/// object will have access to the knowledge that it is native.
///
/// - Requires: `bits & _objectPointerIsObjCBit == 0`,
///   `bits & _objectPointerSpareBits == bits`.
@inline(__always)
@warn_unused_result
internal func _makeNativeBridgeObject(
  nativeObject: AnyObject, _ bits: UInt
) -> Builtin.BridgeObject {
  _sanityCheck(
    (bits & _objectPointerIsObjCBit) == 0,
    "BridgeObject is treated as non-native when ObjC bit is set"
  )
  return _makeBridgeObject(nativeObject, bits)
}

/// Create a `BridgeObject` around the given `objCObject`.
@inline(__always)
@warn_unused_result
public // @testable
func _makeObjCBridgeObject(
  objCObject: AnyObject
) -> Builtin.BridgeObject {
  return _makeBridgeObject(
    objCObject,
    _isObjCTaggedPointer(objCObject) ? 0 : _objectPointerIsObjCBit)
}

/// Create a `BridgeObject` around the given `object` with the
/// given spare bits.
///
/// - Requires:
///
///   1. `bits & _objectPointerSpareBits == bits`
///   2. if `object` is a tagged pointer, `bits == 0`.  Otherwise,
///      `object` is either a native object, or `bits ==
///      _objectPointerIsObjCBit`.
@inline(__always)
@warn_unused_result
internal func _makeBridgeObject(
  object: AnyObject, _ bits: UInt
) -> Builtin.BridgeObject {
  _sanityCheck(!_isObjCTaggedPointer(object) || bits == 0,
    "Tagged pointers cannot be combined with bits")

  _sanityCheck(
    _isObjCTaggedPointer(object)
    || _usesNativeSwiftReferenceCounting(object.dynamicType)
    || bits == _objectPointerIsObjCBit,
    "All spare bits must be set in non-native, non-tagged bridge objects"
  )

  _sanityCheck(
    bits & _objectPointerSpareBits == bits,
    "Can't store non-spare bits into Builtin.BridgeObject")

  return Builtin.castToBridgeObject(
    object, bits._builtinWordValue
  )
}

/// Return the superclass of `t`, if any.  The result is `nil` if `t` is
/// a root class or class protocol.
@inline(__always)
@warn_unused_result
public // @testable
func _getSuperclass(t: AnyClass) -> AnyClass? {
  return unsafeBitCast(
<<<<<<< HEAD
    _swift_getSuperclass_nonNull(unsafeBitCast(t, OpaquePointer.self)),
=======
    swift_class_getSuperclass(unsafeBitCast(t, COpaquePointer.self)),
>>>>>>> d56b8ba4
    AnyClass.self)
}

/// Return the superclass of `t`, if any.  The result is `nil` if `t` is
/// not a class, is a root class, or is a class protocol.
@inline(__always)
@warn_unused_result
public // @testable
func _getSuperclass(t: Any.Type) -> AnyClass? {
  return (t as? AnyClass).flatMap { _getSuperclass($0) }
}

//===--- Builtin.IsUnique -------------------------------------------------===//
// _isUnique functions must take an inout object because they rely on
// Builtin.isUnique which requires an inout reference to preserve
// source-level copies in the presence of ARC optimization.
//
// Taking an inout object makes sense for two additional reasons:
//
// 1. You should only call it when about to mutate the object.
//    Doing so otherwise implies a race condition if the buffer is
//    shared across threads.
//
// 2. When it is not an inout function, self is passed by
//    value... thus bumping the reference count and disturbing the
//    result we are trying to observe, Dr. Heisenberg!
//
// _isUnique and _isUniquePinned cannot be made public or the compiler
// will attempt to generate generic code for the transparent function
// and type checking will fail.

/// Return true if `object` is uniquely referenced.
@_transparent
@warn_unused_result
internal func _isUnique<T>(inout object: T) -> Bool {
  return Bool(Builtin.isUnique(&object))
}

/// Return true if `object` is uniquely referenced or pinned.
@_transparent
@warn_unused_result
internal func _isUniqueOrPinned<T>(inout object: T) -> Bool {
  return Bool(Builtin.isUniqueOrPinned(&object))
}

/// Return true if `object` is uniquely referenced.
/// This provides sanity checks on top of the Builtin.
@_transparent
@warn_unused_result
public // @testable
func _isUnique_native<T>(inout object: T) -> Bool {
  // This could be a bridge object, single payload enum, or plain old
  // reference. Any case it's non pointer bits must be zero, so
  // force cast it to BridgeObject and check the spare bits.
  _sanityCheck(
    (_bitPattern(Builtin.reinterpretCast(object)) & _objectPointerSpareBits)
    == 0)
  _sanityCheck(_usesNativeSwiftReferenceCounting(
      (Builtin.reinterpretCast(object) as AnyObject).dynamicType))
  return Bool(Builtin.isUnique_native(&object))
}

/// Return true if `object` is uniquely referenced or pinned.
/// This provides sanity checks on top of the Builtin.
@_transparent
@warn_unused_result
public // @testable
func _isUniqueOrPinned_native<T>(inout object: T) -> Bool {
  // This could be a bridge object, single payload enum, or plain old
  // reference. Any case it's non pointer bits must be zero.
  _sanityCheck(
    (_bitPattern(Builtin.reinterpretCast(object)) & _objectPointerSpareBits)
    == 0)
  _sanityCheck(_usesNativeSwiftReferenceCounting(
      (Builtin.reinterpretCast(object) as AnyObject).dynamicType))
  return Bool(Builtin.isUniqueOrPinned_native(&object))
}

/// Return true if type is a POD type. A POD type is a type that does not
/// require any special handling on copying or destruction.
@_transparent
@warn_unused_result
public // @testable
func _isPOD<T>(type: T.Type) -> Bool {
  return Bool(Builtin.ispod(type))
}

/// Return true if type is nominally an Optional type.
@_transparent
@warn_unused_result
public // @testable
func _isOptional<T>(type: T.Type) -> Bool {
  return Bool(Builtin.isOptional(type))
}<|MERGE_RESOLUTION|>--- conflicted
+++ resolved
@@ -449,11 +449,7 @@
 public // @testable
 func _getSuperclass(t: AnyClass) -> AnyClass? {
   return unsafeBitCast(
-<<<<<<< HEAD
-    _swift_getSuperclass_nonNull(unsafeBitCast(t, OpaquePointer.self)),
-=======
-    swift_class_getSuperclass(unsafeBitCast(t, COpaquePointer.self)),
->>>>>>> d56b8ba4
+    swift_class_getSuperclass(unsafeBitCast(t, OpaquePointer.self)),
     AnyClass.self)
 }
 
